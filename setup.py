from setuptools import find_packages, setup

__version__ = '2.2.0'
URL = 'https://github.com/pyg-team/pytorch_geometric'

install_requires = [
    'tqdm',
    'numpy',
    'scipy',
    'jinja2',
    'requests',
    'pyparsing',
    'torchmetrics',
    'scikit-learn',
    'psutil>=5.8.0',
]

graphgym_requires = [
    'yacs',
    'hydra-core',
    'protobuf<4.21',
    'pytorch-lightning',
]

full_requires = graphgym_requires + [
    'ase',
    'h5py',
    'numba',
    'sympy',
    'pandas',
    'captum',
    'rdflib',
    'trimesh',
    'networkx',
    'graphviz',
    'tabulate',
    'matplotlib',
    'scikit-image',
    'pytorch-memlab',
]

benchmark_requires = [
    'protobuf<4.21',
    'wandb',
    'pandas',
    'networkx',
    'matplotlib',
]

<<<<<<< HEAD
test_requires = ['pytest', 'pytest-cov', 'torchtyping']
=======
test_requires = [
    'pytest',
    'pytest-cov',
    'onnx',
    'onnxruntime',
]
>>>>>>> 0758c929

dev_requires = test_requires + [
    'pre-commit',
]

setup(
    name='torch_geometric',
    version=__version__,
    description='Graph Neural Network Library for PyTorch',
    author='Matthias Fey',
    author_email='matthias.fey@tu-dortmund.de',
    url=URL,
    download_url=f'{URL}/archive/{__version__}.tar.gz',
    keywords=[
        'deep-learning',
        'pytorch',
        'geometric-deep-learning',
        'graph-neural-networks',
        'graph-convolutional-networks',
    ],
    python_requires='>=3.7',
    install_requires=install_requires,
    extras_require={
        'graphgym': graphgym_requires,
        'full': full_requires,
        'benchmark': benchmark_requires,
        'test': test_requires,
        'dev': dev_requires,
    },
    packages=find_packages(),
    include_package_data=True,  # Ensure that `*.jinja` files are found.
)<|MERGE_RESOLUTION|>--- conflicted
+++ resolved
@@ -47,16 +47,13 @@
     'matplotlib',
 ]
 
-<<<<<<< HEAD
-test_requires = ['pytest', 'pytest-cov', 'torchtyping']
-=======
 test_requires = [
     'pytest',
     'pytest-cov',
     'onnx',
     'onnxruntime',
+    'torchtyping',
 ]
->>>>>>> 0758c929
 
 dev_requires = test_requires + [
     'pre-commit',
